--- conflicted
+++ resolved
@@ -1,9 +1,5 @@
 use crate::cli::log::tab_info;
-<<<<<<< HEAD
 use crate::cli::utils::{download_cc, download_segments, find_resolution, FFmpegPreset};
-=======
-use crate::cli::utils::{download_segments, find_resolution, FFmpegPreset};
->>>>>>> 03db38b3
 use crate::utils::context::Context;
 use crate::utils::format::{format_string, Format};
 use crate::utils::log::progress;
@@ -111,6 +107,9 @@
         }
 
         let _ = FFmpegPreset::ffmpeg_presets(self.ffmpeg_preset.clone())?;
+        if self.ffmpeg_preset.len() == 1
+            && self.ffmpeg_preset.get(0).unwrap() == &FFmpegPreset::Nvidia
+        {
         if self.ffmpeg_preset.len() == 1
             && self.ffmpeg_preset.get(0).unwrap() == &FFmpegPreset::Nvidia
         {
@@ -307,22 +306,17 @@
                 );
                 tab_info!("Resolution: {}", format.stream.resolution);
                 tab_info!("FPS: {:.2}", format.stream.fps);
-<<<<<<< HEAD
                 if self.subs_only.is_some() {
                     if self.subs_only.unwrap() {
                         tab_info!("Skipping video");
                         continue;
                     }
                 }
-                if path.extension().unwrap_or_default().to_string_lossy() != "ts"
-                    || !self.ffmpeg_preset.is_empty()
+                let extension = path.extension().unwrap_or_default().to_string_lossy();
+
+                if (!extension.is_empty() && extension != "ts"
+                   ) || !self.ffmpeg_preset.is_empty()
                 {
-=======
-
-                let extension = path.extension().unwrap_or_default().to_string_lossy();
-
-                if (!extension.is_empty() && extension != "ts") || !self.ffmpeg_preset.is_empty() {
->>>>>>> 03db38b3
                     download_ffmpeg(&ctx, &self, format.stream, path.as_path()).await?;
                 } else if path.to_str().unwrap() == "-" {
                     let mut stdout = std::io::stdout().lock();
